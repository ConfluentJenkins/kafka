--- conflicted
+++ resolved
@@ -20,13 +20,7 @@
 ext {
   versions = [:]
   libs = [:]
-<<<<<<< HEAD
-  
-  // Enabled by default when commands like `testAll` are invoked
-  defaultScalaVersions = [ '2.12' ]
-=======
 
->>>>>>> e406d9dc
   // Available if -PscalaVersion is used. This is useful when we want to support a Scala version that has
   // a higher minimum Java requirement than Kafka. This was previously the case for Scala 2.12 and Java 7.
   availableScalaVersions = [ '2.12', '2.13' ]
@@ -73,12 +67,7 @@
   httpclient: "4.5.11",
   easymock: "4.2",
   jackson: "2.10.2",
-<<<<<<< HEAD
-  jacksonDatabind: "2.10.2",
-  jacoco: "0.8.3",
-=======
   jacoco: "0.8.5",
->>>>>>> e406d9dc
   // 9.4.25 renamed closeOutput to completeOutput (https://github.com/eclipse/jetty.project/commit/c5acf965067478784b54e2d241ec58fdb0b2c9fe)
   // which is a method used by recent Jersey versions when this comment was written (2.30.1 was the latest). Please
   // verify that this is fixed in some way before bumping the Jetty version.
@@ -145,7 +134,7 @@
   bcpkix: "org.bouncycastle:bcpkix-jdk15on:$versions.bcpkix",
   commonsCli: "commons-cli:commons-cli:$versions.commonsCli",
   easymock: "org.easymock:easymock:$versions.easymock",
-  jacksonDatabind: "com.fasterxml.jackson.core:jackson-databind:$versions.jacksonDatabind",
+  jacksonDatabind: "com.fasterxml.jackson.core:jackson-databind:$versions.jackson",
   jacksonDataformatCsv: "com.fasterxml.jackson.dataformat:jackson-dataformat-csv:$versions.jackson",
   jacksonModuleScala: "com.fasterxml.jackson.module:jackson-module-scala_$versions.baseScala:$versions.jackson",
   jacksonJDK8Datatypes: "com.fasterxml.jackson.datatype:jackson-datatype-jdk8:$versions.jackson",
