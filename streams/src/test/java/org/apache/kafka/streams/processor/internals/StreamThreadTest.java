/**
 * Licensed to the Apache Software Foundation (ASF) under one or more
 * contributor license agreements.  See the NOTICE file distributed with
 * this work for additional information regarding copyright ownership.
 * The ASF licenses this file to You under the Apache License, Version 2.0
 * (the "License"); you may not use this file except in compliance with
 * the License.  You may obtain a copy of the License at
 *
 *    http://www.apache.org/licenses/LICENSE-2.0
 *
 * Unless required by applicable law or agreed to in writing, software
 * distributed under the License is distributed on an "AS IS" BASIS,
 * WITHOUT WARRANTIES OR CONDITIONS OF ANY KIND, either express or implied.
 * See the License for the specific language governing permissions and
 * limitations under the License.
 */

package org.apache.kafka.streams.processor.internals;

import org.apache.kafka.clients.consumer.Consumer;
import org.apache.kafka.clients.consumer.ConsumerRebalanceListener;
import org.apache.kafka.clients.consumer.MockConsumer;
import org.apache.kafka.clients.consumer.OffsetResetStrategy;
import org.apache.kafka.clients.producer.MockProducer;
import org.apache.kafka.clients.producer.Producer;
import org.apache.kafka.common.TopicPartition;
import org.apache.kafka.common.serialization.ByteArraySerializer;
import org.apache.kafka.common.utils.MockTime;
import org.apache.kafka.common.utils.SystemTime;
import org.apache.kafka.common.utils.Utils;
import org.apache.kafka.streams.StreamingConfig;
import org.apache.kafka.streams.processor.TopologyBuilder;
import org.junit.Test;

import java.io.File;
import java.nio.file.Files;
import java.util.Arrays;
import java.util.Collection;
import java.util.Collections;
import java.util.HashMap;
import java.util.HashSet;
import java.util.List;
import java.util.Map;
import java.util.Properties;
import java.util.Set;

import static org.junit.Assert.assertEquals;
import static org.junit.Assert.assertFalse;
import static org.junit.Assert.assertTrue;

public class StreamThreadTest {

    private TopicPartition t1p1 = new TopicPartition("topic1", 1);
    private TopicPartition t1p2 = new TopicPartition("topic1", 2);
    private TopicPartition t2p1 = new TopicPartition("topic2", 1);
    private TopicPartition t2p2 = new TopicPartition("topic2", 2);

    private Properties configProps() {
        return new Properties() {
            {
                setProperty(StreamingConfig.KEY_SERIALIZER_CLASS_CONFIG, "org.apache.kafka.common.serialization.ByteArraySerializer");
                setProperty(StreamingConfig.KEY_DESERIALIZER_CLASS_CONFIG, "org.apache.kafka.common.serialization.ByteArrayDeserializer");
                setProperty(StreamingConfig.VALUE_SERIALIZER_CLASS_CONFIG, "org.apache.kafka.common.serialization.ByteArraySerializer");
                setProperty(StreamingConfig.VALUE_DESERIALIZER_CLASS_CONFIG, "org.apache.kafka.common.serialization.ByteArrayDeserializer");
                setProperty(StreamingConfig.TIMESTAMP_EXTRACTOR_CLASS_CONFIG, "org.apache.kafka.test.MockTimestampExtractor");
                setProperty(StreamingConfig.BOOTSTRAP_SERVERS_CONFIG, "localhost:2171");
                setProperty(StreamingConfig.BUFFERED_RECORDS_PER_PARTITION_CONFIG, "3");
            }
        };
    }

    private static class TestStreamTask extends StreamTask {
        public boolean committed = false;

        public TestStreamTask(int id,
                              Consumer<byte[], byte[]> consumer,
                              Producer<byte[], byte[]> producer,
                              Collection<TopicPartition> partitions,
                              ProcessorTopology topology,
                              StreamingConfig config) {
            super(id, consumer, producer, partitions, topology, config);
        }

        @Override
        public void commit() {
            super.commit();
            committed = true;
        }
    }

    private ByteArraySerializer serializer = new ByteArraySerializer();

    @SuppressWarnings("unchecked")
    @Test
    public void testPartitionAssignmentChange() throws Exception {
        StreamingConfig config = new StreamingConfig(configProps());

        MockProducer<byte[], byte[]> producer = new MockProducer<>(true, serializer, serializer);
        MockConsumer<byte[], byte[]> consumer = new MockConsumer<>(OffsetResetStrategy.EARLIEST);

        TopologyBuilder builder = new TopologyBuilder();
        builder.addSource("source1", "topic1");
        builder.addSource("source2", "topic2");

        StreamThread thread = new StreamThread(builder, config, producer, consumer, new SystemTime());

        ConsumerRebalanceListener rebalanceListener = thread.rebalanceListener;

        assertTrue(thread.tasks().isEmpty());

        List<TopicPartition> revokedPartitions;
        List<TopicPartition> assignedPartitions;
        Set<TopicPartition> expectedGroup1;
        Set<TopicPartition> expectedGroup2;

        revokedPartitions = Collections.emptyList();
        assignedPartitions = Collections.singletonList(t1p1);
        expectedGroup1 = new HashSet<>(Arrays.asList(t1p1));

        rebalanceListener.onPartitionsRevoked(consumer, revokedPartitions);
        rebalanceListener.onPartitionsAssigned(consumer, assignedPartitions);

        assertTrue(thread.tasks().containsKey(1));
        assertEquals(expectedGroup1, thread.tasks().get(1).partitions());
        assertEquals(1, thread.tasks().size());

        revokedPartitions = assignedPartitions;
        assignedPartitions = Collections.singletonList(t1p2);
        expectedGroup2 = new HashSet<>(Arrays.asList(t1p2));

        rebalanceListener.onPartitionsRevoked(consumer, revokedPartitions);
        rebalanceListener.onPartitionsAssigned(consumer, assignedPartitions);

        assertTrue(thread.tasks().containsKey(2));
        assertEquals(expectedGroup2, thread.tasks().get(2).partitions());
        assertEquals(1, thread.tasks().size());

        revokedPartitions = assignedPartitions;
        assignedPartitions = Arrays.asList(t1p1, t1p2);
        expectedGroup1 = new HashSet<>(Collections.singleton(t1p1));
        expectedGroup2 = new HashSet<>(Collections.singleton(t1p2));

        rebalanceListener.onPartitionsRevoked(consumer, revokedPartitions);
        rebalanceListener.onPartitionsAssigned(consumer, assignedPartitions);

        assertTrue(thread.tasks().containsKey(1));
        assertTrue(thread.tasks().containsKey(2));
        assertEquals(expectedGroup1, thread.tasks().get(1).partitions());
        assertEquals(expectedGroup2, thread.tasks().get(2).partitions());
        assertEquals(2, thread.tasks().size());

        revokedPartitions = assignedPartitions;
        assignedPartitions = Arrays.asList(t1p1, t1p2, t2p1, t2p2);
        expectedGroup1 = new HashSet<>(Arrays.asList(t1p1, t2p1));
        expectedGroup2 = new HashSet<>(Arrays.asList(t1p2, t2p2));

        rebalanceListener.onPartitionsRevoked(consumer, revokedPartitions);
        rebalanceListener.onPartitionsAssigned(consumer, assignedPartitions);

        assertTrue(thread.tasks().containsKey(1));
        assertTrue(thread.tasks().containsKey(2));
        assertEquals(expectedGroup1, thread.tasks().get(1).partitions());
        assertEquals(expectedGroup2, thread.tasks().get(2).partitions());
        assertEquals(2, thread.tasks().size());

        revokedPartitions = assignedPartitions;
        assignedPartitions = Collections.emptyList();

        rebalanceListener.onPartitionsRevoked(consumer, revokedPartitions);
        rebalanceListener.onPartitionsAssigned(consumer, assignedPartitions);

        assertTrue(thread.tasks().isEmpty());
    }

    @Test
    public void testMaybeClean() throws Exception {
        File baseDir = Files.createTempDirectory("test").toFile();
        try {
            final long cleanupDelay = 1000L;
            Properties props = configProps();
            props.setProperty(StreamingConfig.STATE_CLEANUP_DELAY_MS_CONFIG, Long.toString(cleanupDelay));
            props.setProperty(StreamingConfig.STATE_DIR_CONFIG, baseDir.getCanonicalPath());

            StreamingConfig config = new StreamingConfig(props);

            File stateDir1 = new File(baseDir, "1");
            File stateDir2 = new File(baseDir, "2");
            File stateDir3 = new File(baseDir, "3");
            File extraDir = new File(baseDir, "X");
            stateDir1.mkdir();
            stateDir2.mkdir();
            stateDir3.mkdir();
            extraDir.mkdir();

            MockProducer<byte[], byte[]> producer = new MockProducer<>(true, serializer, serializer);
            MockConsumer<byte[], byte[]> consumer = new MockConsumer<>(OffsetResetStrategy.EARLIEST);
            MockTime mockTime = new MockTime();

            TopologyBuilder builder = new TopologyBuilder();
            builder.addSource("source1", "topic1");

            StreamThread thread = new StreamThread(builder, config, producer, consumer, mockTime) {
                @Override
                public void maybeClean() {
                    super.maybeClean();
                }
                @Override
                protected StreamTask createStreamTask(int id, Collection<TopicPartition> partitionsForTask) {
                    return new TestStreamTask(id, consumer, producer, partitionsForTask, builder.build(), config);
                }
            };

            ConsumerRebalanceListener rebalanceListener = thread.rebalanceListener;

            assertTrue(thread.tasks().isEmpty());
            mockTime.sleep(cleanupDelay);

            // all directories exist since an assignment didn't happen
            assertTrue(stateDir1.exists());
            assertTrue(stateDir2.exists());
            assertTrue(stateDir3.exists());
            assertTrue(extraDir.exists());

            List<TopicPartition> revokedPartitions;
            List<TopicPartition> assignedPartitions;
            Map<Integer, StreamTask> prevTasks;

            //
            // Assign t1p1 and t1p2. This should create Task 1 & 2
            //
            revokedPartitions = Collections.emptyList();
            assignedPartitions = Arrays.asList(t1p1, t1p2);
            prevTasks = new HashMap(thread.tasks());

            rebalanceListener.onPartitionsRevoked(consumer, revokedPartitions);
            rebalanceListener.onPartitionsAssigned(consumer, assignedPartitions);

            // there shouldn't be any previous task
            assertTrue(prevTasks.isEmpty());

            // task 1 & 2 are created
            assertEquals(2, thread.tasks().size());

            // all directories should still exit before the cleanup delay time
            mockTime.sleep(cleanupDelay - 10L);
            thread.maybeClean();
            assertTrue(stateDir1.exists());
            assertTrue(stateDir2.exists());
            assertTrue(stateDir3.exists());
            assertTrue(extraDir.exists());

            // all state directories except for task 1 & 2 will be removed. the extra directory should still exists
            mockTime.sleep(11L);
            thread.maybeClean();
            assertTrue(stateDir1.exists());
            assertTrue(stateDir2.exists());
            assertFalse(stateDir3.exists());
            assertTrue(extraDir.exists());

<<<<<<< HEAD
=======
            //
            // Revoke t1p1 and t1p2. This should remove Task 1 & 2
            //
>>>>>>> 516d0c9d
            revokedPartitions = assignedPartitions;
            assignedPartitions = Collections.emptyList();
            prevTasks = new HashMap(thread.tasks());

            rebalanceListener.onPartitionsRevoked(consumer, revokedPartitions);
            rebalanceListener.onPartitionsAssigned(consumer, assignedPartitions);

            // previous tasks should be committed
            assertEquals(2, prevTasks.size());
            for (StreamTask task : prevTasks.values()) {
                assertTrue(((TestStreamTask) task).committed);
                ((TestStreamTask) task).committed = false;
            }

            // no task
            assertTrue(thread.tasks().isEmpty());

            // all state directories for task 1 & 2 still exist before the cleanup delay time
            mockTime.sleep(cleanupDelay - 10L);
            thread.maybeClean();
            assertTrue(stateDir1.exists());
            assertTrue(stateDir2.exists());
            assertFalse(stateDir3.exists());
            assertTrue(extraDir.exists());

            // all state directories for task 1 & 2 are removed
            mockTime.sleep(11L);
            thread.maybeClean();
            assertFalse(stateDir1.exists());
            assertFalse(stateDir2.exists());
            assertFalse(stateDir3.exists());
            assertTrue(extraDir.exists());

        } finally {
            Utils.delete(baseDir);

        }
    }
}<|MERGE_RESOLUTION|>--- conflicted
+++ resolved
@@ -257,12 +257,9 @@
             assertFalse(stateDir3.exists());
             assertTrue(extraDir.exists());
 
-<<<<<<< HEAD
-=======
             //
             // Revoke t1p1 and t1p2. This should remove Task 1 & 2
             //
->>>>>>> 516d0c9d
             revokedPartitions = assignedPartitions;
             assignedPartitions = Collections.emptyList();
             prevTasks = new HashMap(thread.tasks());
