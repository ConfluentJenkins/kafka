--- conflicted
+++ resolved
@@ -26,7 +26,6 @@
 import org.apache.kafka.common.serialization.StringDeserializer;
 import org.apache.kafka.common.serialization.StringSerializer;
 import org.apache.kafka.streams.KafkaStreams;
-import org.apache.kafka.streams.KafkaStreams.State;
 import org.apache.kafka.streams.KeyValue;
 import org.apache.kafka.streams.KeyValueTimestamp;
 import org.apache.kafka.streams.StreamsBuilder;
@@ -202,15 +201,7 @@
         KeyValueTimestamp<Long, String> expectedFinalResult = null;
 
         try {
-<<<<<<< HEAD
-            streams.start();
-            TestUtils.waitForCondition(
-                () -> streams.state() == State.RUNNING,
-                TIMEOUT,
-                () -> "Kafka Streams application did not reach state RUNNING in " + TIMEOUT + " ms");
-=======
             startKafkaStreamsAndWaitForRunningState(streams);
->>>>>>> 99926bde
 
             final long firstTimestamp = System.currentTimeMillis();
             long ts = firstTimestamp;
@@ -248,15 +239,7 @@
         streams = new KafkaStreams(builder.build(), STREAMS_CONFIG);
 
         try {
-<<<<<<< HEAD
-            streams.start();
-            TestUtils.waitForCondition(
-                () -> streams.state() == State.RUNNING,
-                TIMEOUT,
-                () -> "Kafka Streams application did not reach state RUNNING in " + TIMEOUT + " ms");
-=======
             startKafkaStreamsAndWaitForRunningState(streams);
->>>>>>> 99926bde
 
             final long firstTimestamp = System.currentTimeMillis();
             long ts = firstTimestamp;
