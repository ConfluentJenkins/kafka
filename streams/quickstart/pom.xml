--- conflicted
+++ resolved
@@ -22,11 +22,7 @@
     <groupId>org.apache.kafka</groupId>
     <artifactId>streams-quickstart</artifactId>
     <packaging>pom</packaging>
-<<<<<<< HEAD
-    <version>7.1.0-0-ccs</version>
-=======
-    <version>3.2.0-SNAPSHOT</version>
->>>>>>> 214b59b3
+    <version>7.2.0-0-ccs</version>
 
     <name>Kafka Streams :: Quickstart</name>
 
