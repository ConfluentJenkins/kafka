/**
 * Licensed to the Apache Software Foundation (ASF) under one or more
 * contributor license agreements.  See the NOTICE file distributed with
 * this work for additional information regarding copyright ownership.
 * The ASF licenses this file to You under the Apache License, Version 2.0
 * (the "License"); you may not use this file except in compliance with
 * the License.  You may obtain a copy of the License at
 *
 *    http://www.apache.org/licenses/LICENSE-2.0
 *
 * Unless required by applicable law or agreed to in writing, software
 * distributed under the License is distributed on an "AS IS" BASIS,
 * WITHOUT WARRANTIES OR CONDITIONS OF ANY KIND, either express or implied.
 * See the License for the specific language governing permissions and
 * limitations under the License.
 */

package kafka.network

import java.io.IOException
import java.net._
import java.nio.ByteBuffer
import java.nio.channels.{Selector => NSelector, _}
import java.util
import java.util.Optional
import java.util.concurrent._
import java.util.concurrent.atomic._

import kafka.cluster.{BrokerEndPoint, EndPoint}
import kafka.metrics.KafkaMetricsGroup
import kafka.network.ConnectionQuotas._
import kafka.network.Processor._
import kafka.network.RequestChannel.{CloseConnectionResponse, EndThrottlingResponse, NoOpResponse, SendResponse, StartThrottlingResponse}
import kafka.network.SocketServer._
import kafka.security.CredentialProvider
import kafka.server.{BrokerReconfigurable, DynamicConfig, KafkaConfig}
import kafka.utils._
import kafka.utils.Implicits._
import org.apache.kafka.common.config.ConfigException
import org.apache.kafka.common.errors.InvalidRequestException
import org.apache.kafka.common.memory.{MemoryPool, SimpleMemoryPool}
import org.apache.kafka.common.metrics._
import org.apache.kafka.common.metrics.stats.{Avg, CumulativeSum, Meter, Rate}
import org.apache.kafka.common.network.KafkaChannel.ChannelMuteEvent
import org.apache.kafka.common.network.{ChannelBuilder, ChannelBuilders, ClientInformation, KafkaChannel, ListenerName, ListenerReconfigurable, Selectable, Send, Selector => KSelector}
import org.apache.kafka.common.protocol.{ApiKeys, Errors}
import org.apache.kafka.common.requests.{ApiVersionsRequest, EnvelopeRequest, EnvelopeResponse, RequestContext, RequestHeader}
import org.apache.kafka.common.security.auth.{KafkaPrincipal, KafkaPrincipalSerde, SecurityProtocol}
import org.apache.kafka.common.utils.{KafkaThread, LogContext, Time}
import org.apache.kafka.common.{Endpoint, KafkaException, MetricName, Reconfigurable}
import org.slf4j.event.Level

import scala.collection._
import scala.collection.mutable.{ArrayBuffer, Buffer}
import scala.compat.java8.OptionConverters._
import scala.jdk.CollectionConverters._
import scala.util.control.ControlThrowable

/**
 * Handles new connections, requests and responses to and from broker.
 * Kafka supports two types of request planes :
 *  - data-plane :
 *    - Handles requests from clients and other brokers in the cluster.
 *    - The threading model is
 *      1 Acceptor thread per listener, that handles new connections.
 *      It is possible to configure multiple data-planes by specifying multiple "," separated endpoints for "listeners" in KafkaConfig.
 *      Acceptor has N Processor threads that each have their own selector and read requests from sockets
 *      M Handler threads that handle requests and produce responses back to the processor threads for writing.
 *  - control-plane :
 *    - Handles requests from controller. This is optional and can be configured by specifying "control.plane.listener.name".
 *      If not configured, the controller requests are handled by the data-plane.
 *    - The threading model is
 *      1 Acceptor thread that handles new connections
 *      Acceptor has 1 Processor thread that has its own selector and read requests from the socket.
 *      1 Handler thread that handles requests and produce responses back to the processor thread for writing.
 */
class SocketServer(val config: KafkaConfig,
                   val metrics: Metrics,
                   val time: Time,
                   val credentialProvider: CredentialProvider,
                   val configuredNodeId: Option[Int] = None,
                   val configuredLogContext: Option[LogContext] = None,
                   val allowDisabledApis: Boolean = false)
    extends Logging with KafkaMetricsGroup with BrokerReconfigurable {

  private val maxQueuedRequests = config.queuedMaxRequests

  val nodeId = configuredNodeId.getOrElse(config.brokerId)

  val logContext = configuredLogContext.getOrElse(new LogContext(s"[SocketServer brokerId=${nodeId}] "))

  this.logIdent = logContext.logPrefix

  private val memoryPoolSensor = metrics.sensor("MemoryPoolUtilization")
  private val memoryPoolDepletedPercentMetricName = metrics.metricName("MemoryPoolAvgDepletedPercent", MetricsGroup)
  private val memoryPoolDepletedTimeMetricName = metrics.metricName("MemoryPoolDepletedTimeTotal", MetricsGroup)
  memoryPoolSensor.add(new Meter(TimeUnit.MILLISECONDS, memoryPoolDepletedPercentMetricName, memoryPoolDepletedTimeMetricName))
  private val memoryPool = if (config.queuedMaxBytes > 0) new SimpleMemoryPool(config.queuedMaxBytes, config.socketRequestMaxBytes, false, memoryPoolSensor) else MemoryPool.NONE
  // data-plane
  private val dataPlaneProcessors = new ConcurrentHashMap[Int, Processor]()
  private[network] val dataPlaneAcceptors = new ConcurrentHashMap[EndPoint, Acceptor]()
  val dataPlaneRequestChannel = new RequestChannel(maxQueuedRequests, DataPlaneMetricPrefix, time, allowDisabledApis)
  // control-plane
  private var controlPlaneProcessorOpt : Option[Processor] = None
  private[network] var controlPlaneAcceptorOpt : Option[Acceptor] = None
  val controlPlaneRequestChannelOpt: Option[RequestChannel] = config.controlPlaneListenerName.map(_ =>
    new RequestChannel(20, ControlPlaneMetricPrefix, time, allowDisabledApis))

  private var nextProcessorId = 0
  val connectionQuotas = new ConnectionQuotas(config, time, metrics)
  private var startedProcessingRequests = false
  private var stoppedProcessingRequests = false

  /**
   * Starts the socket server and creates all the Acceptors and the Processors. The Acceptors
   * start listening at this stage so that the bound port is known when this method completes
   * even when ephemeral ports are used. Acceptors and Processors are started if `startProcessingRequests`
   * is true. If not, acceptors and processors are only started when [[kafka.network.SocketServer#startProcessingRequests()]]
   * is invoked. Delayed starting of acceptors and processors is used to delay processing client
   * connections until server is fully initialized, e.g. to ensure that all credentials have been
   * loaded before authentications are performed. Incoming connections on this server are processed
   * when processors start up and invoke [[org.apache.kafka.common.network.Selector#poll]].
   *
   * @param startProcessingRequests Flag indicating whether `Processor`s must be started.
   * @param controlPlaneListener    The control plane listener, or None if there is none.
   * @param dataPlaneListeners      The data plane listeners.
   */
  def startup(startProcessingRequests: Boolean = true,
              controlPlaneListener: Option[EndPoint] = config.controlPlaneListener,
              dataPlaneListeners: Seq[EndPoint] = config.dataPlaneListeners): Unit = {
    this.synchronized {
<<<<<<< HEAD
      connectionQuotas = new ConnectionQuotas(config, time, metrics)
      createControlPlaneAcceptorAndProcessor(controlPlaneListener)
      createDataPlaneAcceptorsAndProcessors(config.numNetworkThreads, dataPlaneListeners)
=======
      createControlPlaneAcceptorAndProcessor(config.controlPlaneListener)
      createDataPlaneAcceptorsAndProcessors(config.numNetworkThreads, config.dataPlaneListeners)
>>>>>>> 0a4c4daa
      if (startProcessingRequests) {
        this.startProcessingRequests()
      }
    }

    newGauge(s"${DataPlaneMetricPrefix}NetworkProcessorAvgIdlePercent", () => SocketServer.this.synchronized {
      val ioWaitRatioMetricNames = dataPlaneProcessors.values.asScala.iterator.map { p =>
        metrics.metricName("io-wait-ratio", MetricsGroup, p.metricTags)
      }
      ioWaitRatioMetricNames.map { metricName =>
        Option(metrics.metric(metricName)).fold(0.0)(m => Math.min(m.metricValue.asInstanceOf[Double], 1.0))
      }.sum / dataPlaneProcessors.size
    })
    newGauge(s"${ControlPlaneMetricPrefix}NetworkProcessorAvgIdlePercent", () => SocketServer.this.synchronized {
      val ioWaitRatioMetricName = controlPlaneProcessorOpt.map { p =>
        metrics.metricName("io-wait-ratio", MetricsGroup, p.metricTags)
      }
      ioWaitRatioMetricName.map { metricName =>
        Option(metrics.metric(metricName)).fold(0.0)(m => Math.min(m.metricValue.asInstanceOf[Double], 1.0))
      }.getOrElse(Double.NaN)
    })
    newGauge("MemoryPoolAvailable", () => memoryPool.availableMemory)
    newGauge("MemoryPoolUsed", () => memoryPool.size() - memoryPool.availableMemory)
    newGauge(s"${DataPlaneMetricPrefix}ExpiredConnectionsKilledCount", () => SocketServer.this.synchronized {
      val expiredConnectionsKilledCountMetricNames = dataPlaneProcessors.values.asScala.iterator.map { p =>
        metrics.metricName("expired-connections-killed-count", MetricsGroup, p.metricTags)
      }
      expiredConnectionsKilledCountMetricNames.map { metricName =>
        Option(metrics.metric(metricName)).fold(0.0)(m => m.metricValue.asInstanceOf[Double])
      }.sum
    })
    newGauge(s"${ControlPlaneMetricPrefix}ExpiredConnectionsKilledCount", () => SocketServer.this.synchronized {
      val expiredConnectionsKilledCountMetricNames = controlPlaneProcessorOpt.map { p =>
        metrics.metricName("expired-connections-killed-count", MetricsGroup, p.metricTags)
      }
      expiredConnectionsKilledCountMetricNames.map { metricName =>
        Option(metrics.metric(metricName)).fold(0.0)(m => m.metricValue.asInstanceOf[Double])
      }.getOrElse(0.0)
    })
  }

  /**
   * Start processing requests and new connections. This method is used for delayed starting of
   * all the acceptors and processors if [[kafka.network.SocketServer#startup]] was invoked with
   * `startProcessingRequests=false`.
   *
   * Before starting processors for each endpoint, we ensure that authorizer has all the metadata
   * to authorize requests on that endpoint by waiting on the provided future. We start inter-broker
   * listener before other listeners. This allows authorization metadata for other listeners to be
   * stored in Kafka topics in this cluster.
   *
   * @param authorizerFutures Future per [[EndPoint]] used to wait before starting the processor
   *                          corresponding to the [[EndPoint]]
   */
  def startProcessingRequests(authorizerFutures: Map[Endpoint, CompletableFuture[Void]] = Map.empty): Unit = {
    info("Starting socket server acceptors and processors")
    this.synchronized {
      if (!startedProcessingRequests) {
        startControlPlaneProcessorAndAcceptor(authorizerFutures)
        startDataPlaneProcessorsAndAcceptors(authorizerFutures)
        startedProcessingRequests = true
      } else {
        info("Socket server acceptors and processors already started")
      }
    }
    info("Started socket server acceptors and processors")
  }

  /**
   * Starts processors of the provided acceptor and the acceptor itself.
   *
   * Before starting them, we ensure that authorizer has all the metadata to authorize
   * requests on that endpoint by waiting on the provided future.
   */
  private def startAcceptorAndProcessors(threadPrefix: String,
                                         endpoint: EndPoint,
                                         acceptor: Acceptor,
                                         authorizerFutures: Map[Endpoint, CompletableFuture[Void]] = Map.empty): Unit = {
    debug(s"Wait for authorizer to complete start up on listener ${endpoint.listenerName}")
    waitForAuthorizerFuture(acceptor, authorizerFutures)
    debug(s"Start processors on listener ${endpoint.listenerName}")
    acceptor.startProcessors(threadPrefix)
    debug(s"Start acceptor thread on listener ${endpoint.listenerName}")
    if (!acceptor.isStarted()) {
      KafkaThread.nonDaemon(
        s"${threadPrefix}-kafka-socket-acceptor-${endpoint.listenerName}-${endpoint.securityProtocol}-${endpoint.port}",
        acceptor
      ).start()
      acceptor.awaitStartup()
    }
    info(s"Started $threadPrefix acceptor and processor(s) for endpoint : ${endpoint.listenerName}")
  }

  /**
   * Starts processors of all the data-plane acceptors and all the acceptors of this server.
   *
   * We start inter-broker listener before other listeners. This allows authorization metadata for
   * other listeners to be stored in Kafka topics in this cluster.
   */
  private def startDataPlaneProcessorsAndAcceptors(authorizerFutures: Map[Endpoint, CompletableFuture[Void]]): Unit = {
    val interBrokerListener = dataPlaneAcceptors.asScala.keySet
      .find(_.listenerName == config.interBrokerListenerName)
    val orderedAcceptors = interBrokerListener match {
      case Some(interBrokerListener) => List(dataPlaneAcceptors.get(interBrokerListener)) ++
        dataPlaneAcceptors.asScala.filter { case (k, _) => k != interBrokerListener }.values
      case None => dataPlaneAcceptors.asScala.values
    }
    orderedAcceptors.foreach { acceptor =>
      val endpoint = acceptor.endPoint
      startAcceptorAndProcessors(DataPlaneThreadPrefix, endpoint, acceptor, authorizerFutures)
    }
  }

  /**
   * Start the processor of control-plane acceptor and the acceptor of this server.
   */
  private def startControlPlaneProcessorAndAcceptor(authorizerFutures: Map[Endpoint, CompletableFuture[Void]]): Unit = {
    controlPlaneAcceptorOpt.foreach { controlPlaneAcceptor =>
      val endpoint = config.controlPlaneListener.get
      startAcceptorAndProcessors(ControlPlaneThreadPrefix, endpoint, controlPlaneAcceptor, authorizerFutures)
    }
  }

  private def endpoints = config.listeners.map(l => l.listenerName -> l).toMap

  private def createDataPlaneAcceptorsAndProcessors(dataProcessorsPerListener: Int,
                                                    endpoints: Seq[EndPoint]): Unit = {
    endpoints.foreach { endpoint =>
      connectionQuotas.addListener(config, endpoint.listenerName)
      val dataPlaneAcceptor = createAcceptor(endpoint, DataPlaneMetricPrefix)
      addDataPlaneProcessors(dataPlaneAcceptor, endpoint, dataProcessorsPerListener)
      dataPlaneAcceptors.put(endpoint, dataPlaneAcceptor)
      info(s"Created data-plane acceptor and processors for endpoint : ${endpoint.listenerName}")
    }
  }

  private def createControlPlaneAcceptorAndProcessor(endpointOpt: Option[EndPoint]): Unit = {
    endpointOpt.foreach { endpoint =>
      connectionQuotas.addListener(config, endpoint.listenerName)
      val controlPlaneAcceptor = createAcceptor(endpoint, ControlPlaneMetricPrefix)
      val controlPlaneProcessor = newProcessor(nextProcessorId, controlPlaneRequestChannelOpt.get,
        connectionQuotas, endpoint.listenerName, endpoint.securityProtocol, memoryPool, isPrivilegedListener = true)
      controlPlaneAcceptorOpt = Some(controlPlaneAcceptor)
      controlPlaneProcessorOpt = Some(controlPlaneProcessor)
      val listenerProcessors = new ArrayBuffer[Processor]()
      listenerProcessors += controlPlaneProcessor
      controlPlaneRequestChannelOpt.foreach(_.addProcessor(controlPlaneProcessor))
      nextProcessorId += 1
      controlPlaneAcceptor.addProcessors(listenerProcessors, ControlPlaneThreadPrefix)
      info(s"Created control-plane acceptor and processor for endpoint : ${endpoint.listenerName}")
    }
  }

  private def createAcceptor(endPoint: EndPoint, metricPrefix: String) : Acceptor = {
    val sendBufferSize = config.socketSendBufferBytes
    val recvBufferSize = config.socketReceiveBufferBytes
<<<<<<< HEAD
    new Acceptor(endPoint, sendBufferSize, recvBufferSize, nodeId, connectionQuotas, metricPrefix)
=======
    val brokerId = config.brokerId
    new Acceptor(endPoint, sendBufferSize, recvBufferSize, brokerId, connectionQuotas, metricPrefix, time)
>>>>>>> 0a4c4daa
  }

  private def addDataPlaneProcessors(acceptor: Acceptor, endpoint: EndPoint, newProcessorsPerListener: Int): Unit = {
    val listenerName = endpoint.listenerName
    val securityProtocol = endpoint.securityProtocol
    val listenerProcessors = new ArrayBuffer[Processor]()
    val isPrivilegedListener = controlPlaneRequestChannelOpt.isEmpty && config.interBrokerListenerName == listenerName

    for (_ <- 0 until newProcessorsPerListener) {
      val processor = newProcessor(nextProcessorId, dataPlaneRequestChannel, connectionQuotas,
        listenerName, securityProtocol, memoryPool, isPrivilegedListener)
      listenerProcessors += processor
      dataPlaneRequestChannel.addProcessor(processor)
      nextProcessorId += 1
    }
    listenerProcessors.foreach(p => dataPlaneProcessors.put(p.id, p))
    acceptor.addProcessors(listenerProcessors, DataPlaneThreadPrefix)
  }

  /**
   * Stop processing requests and new connections.
   */
  def stopProcessingRequests(): Unit = {
    info("Stopping socket server request processors")
    this.synchronized {
      dataPlaneAcceptors.asScala.values.foreach(_.initiateShutdown())
      dataPlaneAcceptors.asScala.values.foreach(_.awaitShutdown())
      controlPlaneAcceptorOpt.foreach(_.initiateShutdown())
      controlPlaneAcceptorOpt.foreach(_.awaitShutdown())
      dataPlaneRequestChannel.clear()
      controlPlaneRequestChannelOpt.foreach(_.clear())
      stoppedProcessingRequests = true
    }
    info("Stopped socket server request processors")
  }

  def resizeThreadPool(oldNumNetworkThreads: Int, newNumNetworkThreads: Int): Unit = synchronized {
    info(s"Resizing network thread pool size for each data-plane listener from $oldNumNetworkThreads to $newNumNetworkThreads")
    if (newNumNetworkThreads > oldNumNetworkThreads) {
      dataPlaneAcceptors.forEach { (endpoint, acceptor) =>
        addDataPlaneProcessors(acceptor, endpoint, newNumNetworkThreads - oldNumNetworkThreads)
      }
    } else if (newNumNetworkThreads < oldNumNetworkThreads)
      dataPlaneAcceptors.asScala.values.foreach(_.removeProcessors(oldNumNetworkThreads - newNumNetworkThreads, dataPlaneRequestChannel))
  }

  /**
   * Shutdown the socket server. If still processing requests, shutdown
   * acceptors and processors first.
   */
  def shutdown(): Unit = {
    info("Shutting down socket server")
    this.synchronized {
      if (!stoppedProcessingRequests)
        stopProcessingRequests()
      dataPlaneRequestChannel.shutdown()
      controlPlaneRequestChannelOpt.foreach(_.shutdown())
      connectionQuotas.close()
    }
    info("Shutdown completed")
  }

  def boundPort(listenerName: ListenerName): Int = {
    try {
      val acceptor = dataPlaneAcceptors.get(endpoints(listenerName))
      if (acceptor != null) {
        acceptor.serverChannel.socket.getLocalPort
      } else {
        controlPlaneAcceptorOpt.map (_.serverChannel.socket().getLocalPort).getOrElse(throw new KafkaException("Could not find listenerName : " + listenerName + " in data-plane or control-plane"))
      }
    } catch {
      case e: Exception =>
        throw new KafkaException("Tried to check server's port before server was started or checked for port of non-existing protocol", e)
    }
  }

  def addListeners(listenersAdded: Seq[EndPoint]): Unit = synchronized {
    info(s"Adding data-plane listeners for endpoints $listenersAdded")
    createDataPlaneAcceptorsAndProcessors(config.numNetworkThreads, listenersAdded)
    listenersAdded.foreach { endpoint =>
      val acceptor = dataPlaneAcceptors.get(endpoint)
      startAcceptorAndProcessors(DataPlaneThreadPrefix, endpoint, acceptor)
    }
  }

  def removeListeners(listenersRemoved: Seq[EndPoint]): Unit = synchronized {
    info(s"Removing data-plane listeners for endpoints $listenersRemoved")
    listenersRemoved.foreach { endpoint =>
      connectionQuotas.removeListener(config, endpoint.listenerName)
      dataPlaneAcceptors.asScala.remove(endpoint).foreach { acceptor =>
        acceptor.initiateShutdown()
        acceptor.awaitShutdown()
      }
    }
  }

  override def reconfigurableConfigs: Set[String] = SocketServer.ReconfigurableConfigs

  override def validateReconfiguration(newConfig: KafkaConfig): Unit = {

  }

  override def reconfigure(oldConfig: KafkaConfig, newConfig: KafkaConfig): Unit = {
    val maxConnectionsPerIp = newConfig.maxConnectionsPerIp
    if (maxConnectionsPerIp != oldConfig.maxConnectionsPerIp) {
      info(s"Updating maxConnectionsPerIp: $maxConnectionsPerIp")
      connectionQuotas.updateMaxConnectionsPerIp(maxConnectionsPerIp)
    }
    val maxConnectionsPerIpOverrides = newConfig.maxConnectionsPerIpOverrides
    if (maxConnectionsPerIpOverrides != oldConfig.maxConnectionsPerIpOverrides) {
      info(s"Updating maxConnectionsPerIpOverrides: ${maxConnectionsPerIpOverrides.map { case (k, v) => s"$k=$v" }.mkString(",")}")
      connectionQuotas.updateMaxConnectionsPerIpOverride(maxConnectionsPerIpOverrides)
    }
    val maxConnections = newConfig.maxConnections
    if (maxConnections != oldConfig.maxConnections) {
      info(s"Updating broker-wide maxConnections: $maxConnections")
      connectionQuotas.updateBrokerMaxConnections(maxConnections)
    }
    val maxConnectionRate = newConfig.maxConnectionCreationRate
    if (maxConnectionRate != oldConfig.maxConnectionCreationRate) {
      info(s"Updating broker-wide maxConnectionCreationRate: $maxConnectionRate")
      connectionQuotas.updateBrokerMaxConnectionRate(maxConnectionRate)
    }
  }

  private def waitForAuthorizerFuture(acceptor: Acceptor,
                                      authorizerFutures: Map[Endpoint, CompletableFuture[Void]]): Unit = {
    //we can't rely on authorizerFutures.get() due to ephemeral ports. Get the future using listener name
    authorizerFutures.forKeyValue { (endpoint, future) =>
      if (endpoint.listenerName == Optional.of(acceptor.endPoint.listenerName.value))
        future.join()
    }
  }

  // `protected` for test usage
  protected[network] def newProcessor(id: Int, requestChannel: RequestChannel, connectionQuotas: ConnectionQuotas, listenerName: ListenerName,
                                      securityProtocol: SecurityProtocol, memoryPool: MemoryPool, isPrivilegedListener: Boolean): Processor = {
    new Processor(id,
      time,
      config.socketRequestMaxBytes,
      requestChannel,
      connectionQuotas,
      config.connectionsMaxIdleMs,
      config.failedAuthenticationDelayMs,
      listenerName,
      securityProtocol,
      config,
      metrics,
      credentialProvider,
      memoryPool,
      logContext,
      isPrivilegedListener = isPrivilegedListener,
      allowDisabledApis = allowDisabledApis
    )
  }

  // For test usage
  private[network] def connectionCount(address: InetAddress): Int =
    Option(connectionQuotas).fold(0)(_.get(address))

  // For test usage
  private[network] def dataPlaneProcessor(index: Int): Processor = dataPlaneProcessors.get(index)

}

object SocketServer {
  val MetricsGroup = "socket-server-metrics"
  val DataPlaneThreadPrefix = "data-plane"
  val ControlPlaneThreadPrefix = "control-plane"
  val DataPlaneMetricPrefix = ""
  val ControlPlaneMetricPrefix = "ControlPlane"

  val ReconfigurableConfigs = Set(
    KafkaConfig.MaxConnectionsPerIpProp,
    KafkaConfig.MaxConnectionsPerIpOverridesProp,
    KafkaConfig.MaxConnectionsProp,
    KafkaConfig.MaxConnectionCreationRateProp)

  val ListenerReconfigurableConfigs = Set(KafkaConfig.MaxConnectionsProp, KafkaConfig.MaxConnectionCreationRateProp)
}

/**
 * A base class with some helper variables and methods
 */
private[kafka] abstract class AbstractServerThread(connectionQuotas: ConnectionQuotas) extends Runnable with Logging {

  private val startupLatch = new CountDownLatch(1)

  // `shutdown()` is invoked before `startupComplete` and `shutdownComplete` if an exception is thrown in the constructor
  // (e.g. if the address is already in use). We want `shutdown` to proceed in such cases, so we first assign an open
  // latch and then replace it in `startupComplete()`.
  @volatile private var shutdownLatch = new CountDownLatch(0)

  private val alive = new AtomicBoolean(true)

  def wakeup(): Unit

  /**
   * Initiates a graceful shutdown by signaling to stop
   */
  def initiateShutdown(): Unit = {
    if (alive.getAndSet(false))
      wakeup()
  }

  /**
   * Wait for the thread to completely shutdown
   */
  def awaitShutdown(): Unit = shutdownLatch.await

  /**
   * Returns true if the thread is completely started
   */
  def isStarted(): Boolean = startupLatch.getCount == 0

  /**
   * Wait for the thread to completely start up
   */
  def awaitStartup(): Unit = startupLatch.await

  /**
   * Record that the thread startup is complete
   */
  protected def startupComplete(): Unit = {
    // Replace the open latch with a closed one
    shutdownLatch = new CountDownLatch(1)
    startupLatch.countDown()
  }

  /**
   * Record that the thread shutdown is complete
   */
  protected def shutdownComplete(): Unit = shutdownLatch.countDown()

  /**
   * Is the server still running?
   */
  protected def isRunning: Boolean = alive.get

  /**
   * Close `channel` and decrement the connection count.
   */
  def close(listenerName: ListenerName, channel: SocketChannel): Unit = {
    if (channel != null) {
      debug(s"Closing connection from ${channel.socket.getRemoteSocketAddress}")
      connectionQuotas.dec(listenerName, channel.socket.getInetAddress)
      closeSocket(channel)
    }
  }

  protected def closeSocket(channel: SocketChannel): Unit = {
    CoreUtils.swallow(channel.socket().close(), this, Level.ERROR)
    CoreUtils.swallow(channel.close(), this, Level.ERROR)
  }
}

/**
 * Thread that accepts and configures new connections. There is one of these per endpoint.
 */
private[kafka] class Acceptor(val endPoint: EndPoint,
                              val sendBufferSize: Int,
                              val recvBufferSize: Int,
                              nodeId: Int,
                              connectionQuotas: ConnectionQuotas,
                              metricPrefix: String,
                              time: Time) extends AbstractServerThread(connectionQuotas) with KafkaMetricsGroup {

  private val nioSelector = NSelector.open()
  val serverChannel = openServerSocket(endPoint.host, endPoint.port)
  private val processors = new ArrayBuffer[Processor]()
  private val processorsStarted = new AtomicBoolean
  private val blockedPercentMeter = newMeter(s"${metricPrefix}AcceptorBlockedPercent",
    "blocked time", TimeUnit.NANOSECONDS, Map(ListenerMetricTag -> endPoint.listenerName.value))
  private var currentProcessorIndex = 0
  private[network] val throttledSockets = new mutable.PriorityQueue[DelayedCloseSocket]()

  private[network] case class DelayedCloseSocket(socket: SocketChannel, endThrottleTimeMs: Long) extends Ordered[DelayedCloseSocket] {
    override def compare(that: DelayedCloseSocket): Int = endThrottleTimeMs compare that.endThrottleTimeMs
  }

  private[network] def addProcessors(newProcessors: Buffer[Processor], processorThreadPrefix: String): Unit = synchronized {
    processors ++= newProcessors
    if (processorsStarted.get)
      startProcessors(newProcessors, processorThreadPrefix)
  }

  private[network] def startProcessors(processorThreadPrefix: String): Unit = synchronized {
    if (!processorsStarted.getAndSet(true)) {
      startProcessors(processors, processorThreadPrefix)
    }
  }

  private def startProcessors(processors: Seq[Processor], processorThreadPrefix: String): Unit = synchronized {
    processors.foreach { processor =>
      KafkaThread.nonDaemon(
        s"${processorThreadPrefix}-kafka-network-thread-$nodeId-${endPoint.listenerName}-${endPoint.securityProtocol}-${processor.id}",
        processor
      ).start()
    }
  }

  private[network] def removeProcessors(removeCount: Int, requestChannel: RequestChannel): Unit = synchronized {
    // Shutdown `removeCount` processors. Remove them from the processor list first so that no more
    // connections are assigned. Shutdown the removed processors, closing the selector and its connections.
    // The processors are then removed from `requestChannel` and any pending responses to these processors are dropped.
    val toRemove = processors.takeRight(removeCount)
    processors.remove(processors.size - removeCount, removeCount)
    toRemove.foreach(_.initiateShutdown())
    toRemove.foreach(_.awaitShutdown())
    toRemove.foreach(processor => requestChannel.removeProcessor(processor.id))
  }

  override def initiateShutdown(): Unit = {
    super.initiateShutdown()
    synchronized {
      processors.foreach(_.initiateShutdown())
    }
  }

  override def awaitShutdown(): Unit = {
    super.awaitShutdown()
    synchronized {
      processors.foreach(_.awaitShutdown())
    }
  }

  /**
   * Accept loop that checks for new connection attempts
   */
  def run(): Unit = {
    serverChannel.register(nioSelector, SelectionKey.OP_ACCEPT)
    startupComplete()
    try {
      while (isRunning) {
        try {
          acceptNewConnections()
          closeThrottledConnections()
        }
        catch {
          // We catch all the throwables to prevent the acceptor thread from exiting on exceptions due
          // to a select operation on a specific channel or a bad request. We don't want
          // the broker to stop responding to requests from other clients in these scenarios.
          case e: ControlThrowable => throw e
          case e: Throwable => error("Error occurred", e)
        }
      }
    } finally {
      debug("Closing server socket, selector, and any throttled sockets.")
      CoreUtils.swallow(serverChannel.close(), this, Level.ERROR)
      CoreUtils.swallow(nioSelector.close(), this, Level.ERROR)
      throttledSockets.foreach(throttledSocket => closeSocket(throttledSocket.socket))
      throttledSockets.clear()
      shutdownComplete()
    }
  }

  /**
   * Create a server socket to listen for connections on.
   */
  private def openServerSocket(host: String, port: Int): ServerSocketChannel = {
    val socketAddress =
      if (host == null || host.trim.isEmpty)
        new InetSocketAddress(port)
      else
        new InetSocketAddress(host, port)
    val serverChannel = ServerSocketChannel.open()
    serverChannel.configureBlocking(false)
    if (recvBufferSize != Selectable.USE_DEFAULT_BUFFER_SIZE)
      serverChannel.socket().setReceiveBufferSize(recvBufferSize)

    try {
      serverChannel.socket.bind(socketAddress)
      info(s"Awaiting socket connections on ${socketAddress.getHostString}:${serverChannel.socket.getLocalPort}.")
    } catch {
      case e: SocketException =>
        throw new KafkaException(s"Socket server failed to bind to ${socketAddress.getHostString}:$port: ${e.getMessage}.", e)
    }
    serverChannel
  }

  /**
   * Listen for new connections and assign accepted connections to processors using round-robin.
   */
  private def acceptNewConnections(): Unit = {
    val ready = nioSelector.select(500)
    if (ready > 0) {
      val keys = nioSelector.selectedKeys()
      val iter = keys.iterator()
      while (iter.hasNext && isRunning) {
        try {
          val key = iter.next
          iter.remove()

          if (key.isAcceptable) {
            accept(key).foreach { socketChannel =>
              // Assign the channel to the next processor (using round-robin) to which the
              // channel can be added without blocking. If newConnections queue is full on
              // all processors, block until the last one is able to accept a connection.
              var retriesLeft = synchronized(processors.length)
              var processor: Processor = null
              do {
                retriesLeft -= 1
                processor = synchronized {
                  // adjust the index (if necessary) and retrieve the processor atomically for
                  // correct behaviour in case the number of processors is reduced dynamically
                  currentProcessorIndex = currentProcessorIndex % processors.length
                  processors(currentProcessorIndex)
                }
                currentProcessorIndex += 1
              } while (!assignNewConnection(socketChannel, processor, retriesLeft == 0))
            }
          } else
            throw new IllegalStateException("Unrecognized key state for acceptor thread.")
        } catch {
          case e: Throwable => error("Error while accepting connection", e)
        }
      }
    }
  }

  /**
   * Accept a new connection
   */
  private def accept(key: SelectionKey): Option[SocketChannel] = {
    val serverSocketChannel = key.channel().asInstanceOf[ServerSocketChannel]
    val socketChannel = serverSocketChannel.accept()
    try {
      connectionQuotas.inc(endPoint.listenerName, socketChannel.socket.getInetAddress, blockedPercentMeter)
      socketChannel.configureBlocking(false)
      socketChannel.socket().setTcpNoDelay(true)
      socketChannel.socket().setKeepAlive(true)
      if (sendBufferSize != Selectable.USE_DEFAULT_BUFFER_SIZE)
        socketChannel.socket().setSendBufferSize(sendBufferSize)
      Some(socketChannel)
    } catch {
      case e: TooManyConnectionsException =>
        info(s"Rejected connection from ${e.ip}, address already has the configured maximum of ${e.count} connections.")
        close(endPoint.listenerName, socketChannel)
        None
      case e: ConnectionThrottledException =>
        val ip = socketChannel.socket.getInetAddress
        debug(s"Delaying closing of connection from $ip for ${e.throttleTimeMs} ms")
        val endThrottleTimeMs = e.startThrottleTimeMs + e.throttleTimeMs
        throttledSockets += DelayedCloseSocket(socketChannel, endThrottleTimeMs)
        None
    }
  }

  /**
   * Close sockets for any connections that have been throttled.
   */
  private def closeThrottledConnections(): Unit = {
    val timeMs = time.milliseconds
    while (throttledSockets.headOption.exists(_.endThrottleTimeMs < timeMs)) {
      val closingSocket = throttledSockets.dequeue()
      debug(s"Closing socket from ip ${closingSocket.socket.getRemoteAddress}")
      closeSocket(closingSocket.socket)
    }
  }

  private def assignNewConnection(socketChannel: SocketChannel, processor: Processor, mayBlock: Boolean): Boolean = {
    if (processor.accept(socketChannel, mayBlock, blockedPercentMeter)) {
      debug(s"Accepted connection from ${socketChannel.socket.getRemoteSocketAddress} on" +
        s" ${socketChannel.socket.getLocalSocketAddress} and assigned it to processor ${processor.id}," +
        s" sendBufferSize [actual|requested]: [${socketChannel.socket.getSendBufferSize}|$sendBufferSize]" +
        s" recvBufferSize [actual|requested]: [${socketChannel.socket.getReceiveBufferSize}|$recvBufferSize]")
      true
    } else
      false
  }

  /**
   * Wakeup the thread for selection.
   */
  @Override
  def wakeup(): Unit = nioSelector.wakeup()

}

private[kafka] object Processor {
  val IdlePercentMetricName = "IdlePercent"
  val NetworkProcessorMetricTag = "networkProcessor"
  val ListenerMetricTag = "listener"

  val ConnectionQueueSize = 20
}

/**
 * Thread that processes all requests from a single connection. There are N of these running in parallel
 * each of which has its own selector
 *
 * @param isPrivilegedListener The privileged listener flag is used as one factor to determine whether
 *                             a certain request is forwarded or not. When the control plane is defined,
 *                             the control plane processor would be fellow broker's choice for sending
 *                             forwarding requests; if the control plane is not defined, the processor
 *                             relying on the inter broker listener would be acting as the privileged listener.
 */
private[kafka] class Processor(val id: Int,
                               time: Time,
                               maxRequestSize: Int,
                               requestChannel: RequestChannel,
                               connectionQuotas: ConnectionQuotas,
                               connectionsMaxIdleMs: Long,
                               failedAuthenticationDelayMs: Int,
                               listenerName: ListenerName,
                               securityProtocol: SecurityProtocol,
                               config: KafkaConfig,
                               metrics: Metrics,
                               credentialProvider: CredentialProvider,
                               memoryPool: MemoryPool,
                               logContext: LogContext,
                               connectionQueueSize: Int = ConnectionQueueSize,
                               isPrivilegedListener: Boolean = false,
                               allowDisabledApis: Boolean = false) extends AbstractServerThread(connectionQuotas) with KafkaMetricsGroup {

  private object ConnectionId {
    def fromString(s: String): Option[ConnectionId] = s.split("-") match {
      case Array(local, remote, index) => BrokerEndPoint.parseHostPort(local).flatMap { case (localHost, localPort) =>
        BrokerEndPoint.parseHostPort(remote).map { case (remoteHost, remotePort) =>
          ConnectionId(localHost, localPort, remoteHost, remotePort, Integer.parseInt(index))
        }
      }
      case _ => None
    }
  }

  private[network] case class ConnectionId(localHost: String, localPort: Int, remoteHost: String, remotePort: Int, index: Int) {
    override def toString: String = s"$localHost:$localPort-$remoteHost:$remotePort-$index"
  }

  private val newConnections = new ArrayBlockingQueue[SocketChannel](connectionQueueSize)
  private val inflightResponses = mutable.Map[String, RequestChannel.Response]()
  private val responseQueue = new LinkedBlockingDeque[RequestChannel.Response]()

  private[kafka] val metricTags = mutable.LinkedHashMap(
    ListenerMetricTag -> listenerName.value,
    NetworkProcessorMetricTag -> id.toString
  ).asJava

  newGauge(IdlePercentMetricName, () => {
    Option(metrics.metric(metrics.metricName("io-wait-ratio", MetricsGroup, metricTags))).fold(0.0)(m =>
      Math.min(m.metricValue.asInstanceOf[Double], 1.0))
  },
    // for compatibility, only add a networkProcessor tag to the Yammer Metrics alias (the equivalent Selector metric
    // also includes the listener name)
    Map(NetworkProcessorMetricTag -> id.toString)
  )

  val expiredConnectionsKilledCount = new CumulativeSum()
  private val expiredConnectionsKilledCountMetricName = metrics.metricName("expired-connections-killed-count", MetricsGroup, metricTags)
  metrics.addMetric(expiredConnectionsKilledCountMetricName, expiredConnectionsKilledCount)

  private val selector = createSelector(
    ChannelBuilders.serverChannelBuilder(listenerName,
      listenerName == config.interBrokerListenerName,
      securityProtocol,
      config,
      credentialProvider.credentialCache,
      credentialProvider.tokenCache,
      time,
      logContext))
  // Visible to override for testing
  protected[network] def createSelector(channelBuilder: ChannelBuilder): KSelector = {
    channelBuilder match {
      case reconfigurable: Reconfigurable => config.addReconfigurable(reconfigurable)
      case _ =>
    }
    new KSelector(
      maxRequestSize,
      connectionsMaxIdleMs,
      failedAuthenticationDelayMs,
      metrics,
      time,
      "socket-server",
      metricTags,
      false,
      true,
      channelBuilder,
      memoryPool,
      logContext)
  }

  // Connection ids have the format `localAddr:localPort-remoteAddr:remotePort-index`. The index is a
  // non-negative incrementing value that ensures that even if remotePort is reused after a connection is
  // closed, connection ids are not reused while requests from the closed connection are being processed.
  private var nextConnectionIndex = 0

  override def run(): Unit = {
    startupComplete()
    try {
      while (isRunning) {
        try {
          // setup any new connections that have been queued up
          configureNewConnections()
          // register any new responses for writing
          processNewResponses()
          poll()
          processCompletedReceives()
          processCompletedSends()
          processDisconnected()
          closeExcessConnections()
        } catch {
          // We catch all the throwables here to prevent the processor thread from exiting. We do this because
          // letting a processor exit might cause a bigger impact on the broker. This behavior might need to be
          // reviewed if we see an exception that needs the entire broker to stop. Usually the exceptions thrown would
          // be either associated with a specific socket channel or a bad request. These exceptions are caught and
          // processed by the individual methods above which close the failing channel and continue processing other
          // channels. So this catch block should only ever see ControlThrowables.
          case e: Throwable => processException("Processor got uncaught exception.", e)
        }
      }
    } finally {
      debug(s"Closing selector - processor $id")
      CoreUtils.swallow(closeAll(), this, Level.ERROR)
      shutdownComplete()
    }
  }

  private[network] def processException(errorMessage: String, throwable: Throwable): Unit = {
    throwable match {
      case e: ControlThrowable => throw e
      case e => error(errorMessage, e)
    }
  }

  private def processChannelException(channelId: String, errorMessage: String, throwable: Throwable): Unit = {
    if (openOrClosingChannel(channelId).isDefined) {
      error(s"Closing socket for $channelId because of error", throwable)
      close(channelId)
    }
    processException(errorMessage, throwable)
  }

  private def processNewResponses(): Unit = {
    var currentResponse: RequestChannel.Response = null
    while ({currentResponse = dequeueResponse(); currentResponse != null}) {
      val channelId = currentResponse.request.context.connectionId
      try {
        currentResponse match {
          case response: NoOpResponse =>
            // There is no response to send to the client, we need to read more pipelined requests
            // that are sitting in the server's socket buffer
            updateRequestMetrics(response)
            trace(s"Socket server received empty response to send, registering for read: $response")
            // Try unmuting the channel. If there was no quota violation and the channel has not been throttled,
            // it will be unmuted immediately. If the channel has been throttled, it will be unmuted only if the
            // throttling delay has already passed by now.
            handleChannelMuteEvent(channelId, ChannelMuteEvent.RESPONSE_SENT)
            tryUnmuteChannel(channelId)

          case response: SendResponse =>
            sendResponse(response, response.responseSend)
          case response: CloseConnectionResponse =>
            updateRequestMetrics(response)
            trace("Closing socket connection actively according to the response code.")
            close(channelId)
          case _: StartThrottlingResponse =>
            handleChannelMuteEvent(channelId, ChannelMuteEvent.THROTTLE_STARTED)
          case _: EndThrottlingResponse =>
            // Try unmuting the channel. The channel will be unmuted only if the response has already been sent out to
            // the client.
            handleChannelMuteEvent(channelId, ChannelMuteEvent.THROTTLE_ENDED)
            tryUnmuteChannel(channelId)
          case _ =>
            throw new IllegalArgumentException(s"Unknown response type: ${currentResponse.getClass}")
        }
      } catch {
        case e: Throwable =>
          processChannelException(channelId, s"Exception while processing response for $channelId", e)
      }
    }
  }

  // `protected` for test usage
  protected[network] def sendResponse(response: RequestChannel.Response, responseSend: Send): Unit = {
    val connectionId = response.request.context.connectionId
    trace(s"Socket server received response to send to $connectionId, registering for write and sending data: $response")
    // `channel` can be None if the connection was closed remotely or if selector closed it for being idle for too long
    if (channel(connectionId).isEmpty) {
      warn(s"Attempting to send response via channel for which there is no open connection, connection id $connectionId")
      response.request.updateRequestMetrics(0L, response)
    }
    // Invoke send for closingChannel as well so that the send is failed and the channel closed properly and
    // removed from the Selector after discarding any pending staged receives.
    // `openOrClosingChannel` can be None if the selector closed the connection because it was idle for too long
    if (openOrClosingChannel(connectionId).isDefined) {
      selector.send(responseSend)
      inflightResponses += (connectionId -> response)
    }
  }

  private def poll(): Unit = {
    val pollTimeout = if (newConnections.isEmpty) 300 else 0
    try selector.poll(pollTimeout)
    catch {
      case e @ (_: IllegalStateException | _: IOException) =>
        // The exception is not re-thrown and any completed sends/receives/connections/disconnections
        // from this poll will be processed.
        error(s"Processor $id poll failed", e)
    }
  }

  protected def parseRequestHeader(buffer: ByteBuffer): RequestHeader = {
    val header = RequestHeader.parse(buffer)
    if (header.apiKey.isEnabled || allowDisabledApis) {
      header
    } else {
      throw new InvalidRequestException("Received request for disabled api key " + header.apiKey)
    }
  }

  private def processCompletedReceives(): Unit = {
    selector.completedReceives.forEach { receive =>
      try {
        openOrClosingChannel(receive.source) match {
          case Some(channel) =>
            val header = parseRequestHeader(receive.payload)
            if (header.apiKey == ApiKeys.SASL_HANDSHAKE && channel.maybeBeginServerReauthentication(receive,
              () => time.nanoseconds()))
              trace(s"Begin re-authentication: $channel")
            else {
              val nowNanos = time.nanoseconds()
              if (channel.serverAuthenticationSessionExpired(nowNanos)) {
                // be sure to decrease connection count and drop any in-flight responses
                debug(s"Disconnecting expired channel: $channel : $header")
                close(channel.id)
                expiredConnectionsKilledCount.record(null, 1, 0)
              } else {
                val connectionId = receive.source
                val context = new RequestContext(header, connectionId, channel.socketAddress,
                  channel.principal, listenerName, securityProtocol,
                  channel.channelMetadataRegistry.clientInformation, isPrivilegedListener, channel.principalSerde)

                var req = new RequestChannel.Request(processor = id, context = context,
                  startTimeNanos = nowNanos, memoryPool, receive.payload, requestChannel.metrics, None)

                if (req.header.apiKey == ApiKeys.ENVELOPE) {
                  // Override the request context with the forwarded request context.
                  // The envelope's context will be preserved in the forwarded context

                  req = parseForwardedPrincipal(req, channel.principalSerde.asScala) match {
                    case Some(forwardedPrincipal) =>
                      buildForwardedRequestContext(req, forwardedPrincipal)

                    case None =>
                      val envelopeResponse = new EnvelopeResponse(Errors.PRINCIPAL_DESERIALIZATION_FAILURE)
                      sendEnvelopeResponse(req, envelopeResponse)
                      null
                  }
                }

                if (req != null) {
                  // KIP-511: ApiVersionsRequest is intercepted here to catch the client software name
                  // and version. It is done here to avoid wiring things up to the api layer.
                  if (header.apiKey == ApiKeys.API_VERSIONS) {
                    val apiVersionsRequest = req.body[ApiVersionsRequest]
                    if (apiVersionsRequest.isValid) {
                      channel.channelMetadataRegistry.registerClientInformation(new ClientInformation(
                        apiVersionsRequest.data.clientSoftwareName,
                        apiVersionsRequest.data.clientSoftwareVersion))
                    }
                  }
                  requestChannel.sendRequest(req)
                  selector.mute(connectionId)
                  handleChannelMuteEvent(connectionId, ChannelMuteEvent.REQUEST_RECEIVED)
                }
              }
            }
          case None =>
            // This should never happen since completed receives are processed immediately after `poll()`
            throw new IllegalStateException(s"Channel ${receive.source} removed from selector before processing completed receive")
        }
      } catch {
        // note that even though we got an exception, we can assume that receive.source is valid.
        // Issues with constructing a valid receive object were handled earlier
        case e: Throwable =>
          processChannelException(receive.source, s"Exception while processing request from ${receive.source}", e)
      }
    }
    selector.clearCompletedReceives()
  }

  private def sendEnvelopeResponse(
    envelopeRequest: RequestChannel.Request,
    envelopeResponse: EnvelopeResponse
  ): Unit = {
    val envelopResponseSend = envelopeRequest.context.buildResponseSend(envelopeResponse)
    enqueueResponse(new RequestChannel.SendResponse(
      envelopeRequest,
      envelopResponseSend,
      None,
      None
    ))
  }

  private def parseForwardedPrincipal(
    envelopeRequest: RequestChannel.Request,
    principalSerde: Option[KafkaPrincipalSerde]
  ): Option[KafkaPrincipal] = {
    val envelope = envelopeRequest.body[EnvelopeRequest]
    try {
      principalSerde.map { serde =>
        serde.deserialize(envelope.requestPrincipal())
      }
    } catch {
      case e: Exception =>
        warn(s"Failed to deserialize principal from envelope request $envelope", e)
        None
    }
  }

  private def buildForwardedRequestContext(
    envelopeRequest: RequestChannel.Request,
    forwardedPrincipal: KafkaPrincipal
  ): RequestChannel.Request = {
    val envelope = envelopeRequest.body[EnvelopeRequest]
    val forwardedRequestBuffer = envelope.requestData.duplicate()
    val forwardedHeader = parseRequestHeader(forwardedRequestBuffer)
    val forwardedClientAddress = InetAddress.getByAddress(envelope.clientAddress)

    val forwardedContext = new RequestContext(
      forwardedHeader,
      envelopeRequest.context.connectionId,
      forwardedClientAddress,
      forwardedPrincipal,
      listenerName,
      securityProtocol,
      ClientInformation.EMPTY,
      isPrivilegedListener
    )

    new RequestChannel.Request(
      processor = id,
      context = forwardedContext,
      startTimeNanos = envelopeRequest.startTimeNanos,
      memoryPool,
      forwardedRequestBuffer,
      requestChannel.metrics,
      Some(envelopeRequest)
    )
  }

  private def processCompletedSends(): Unit = {
    selector.completedSends.forEach { send =>
      try {
        val response = inflightResponses.remove(send.destination).getOrElse {
          throw new IllegalStateException(s"Send for ${send.destination} completed, but not in `inflightResponses`")
        }
        updateRequestMetrics(response)

        // Invoke send completion callback
        response.onComplete.foreach(onComplete => onComplete(send))

        // Try unmuting the channel. If there was no quota violation and the channel has not been throttled,
        // it will be unmuted immediately. If the channel has been throttled, it will unmuted only if the throttling
        // delay has already passed by now.
        handleChannelMuteEvent(send.destination, ChannelMuteEvent.RESPONSE_SENT)
        tryUnmuteChannel(send.destination)
      } catch {
        case e: Throwable => processChannelException(send.destination,
          s"Exception while processing completed send to ${send.destination}", e)
      }
    }
    selector.clearCompletedSends()
  }

  private def updateRequestMetrics(response: RequestChannel.Response): Unit = {
    val request = response.request
    val networkThreadTimeNanos = openOrClosingChannel(request.context.connectionId).fold(0L)(_.getAndResetNetworkThreadTimeNanos())
    request.updateRequestMetrics(networkThreadTimeNanos, response)
  }

  private def processDisconnected(): Unit = {
    selector.disconnected.keySet.forEach { connectionId =>
      try {
        val remoteHost = ConnectionId.fromString(connectionId).getOrElse {
          throw new IllegalStateException(s"connectionId has unexpected format: $connectionId")
        }.remoteHost
        inflightResponses.remove(connectionId).foreach(updateRequestMetrics)
        // the channel has been closed by the selector but the quotas still need to be updated
        connectionQuotas.dec(listenerName, InetAddress.getByName(remoteHost))
      } catch {
        case e: Throwable => processException(s"Exception while processing disconnection of $connectionId", e)
      }
    }
  }

  private def closeExcessConnections(): Unit = {
    if (connectionQuotas.maxConnectionsExceeded(listenerName)) {
      val channel = selector.lowestPriorityChannel()
      if (channel != null)
        close(channel.id)
    }
  }

  /**
   * Close the connection identified by `connectionId` and decrement the connection count.
   * The channel will be immediately removed from the selector's `channels` or `closingChannels`
   * and no further disconnect notifications will be sent for this channel by the selector.
   * If responses are pending for the channel, they are dropped and metrics is updated.
   * If the channel has already been removed from selector, no action is taken.
   */
  private def close(connectionId: String): Unit = {
    openOrClosingChannel(connectionId).foreach { channel =>
      debug(s"Closing selector connection $connectionId")
      val address = channel.socketAddress
      if (address != null)
        connectionQuotas.dec(listenerName, address)
      selector.close(connectionId)

      inflightResponses.remove(connectionId).foreach(response => updateRequestMetrics(response))
    }
  }

  /**
   * Queue up a new connection for reading
   */
  def accept(socketChannel: SocketChannel,
             mayBlock: Boolean,
             acceptorIdlePercentMeter: com.yammer.metrics.core.Meter): Boolean = {
    val accepted = {
      if (newConnections.offer(socketChannel))
        true
      else if (mayBlock) {
        val startNs = time.nanoseconds
        newConnections.put(socketChannel)
        acceptorIdlePercentMeter.mark(time.nanoseconds() - startNs)
        true
      } else
        false
    }
    if (accepted)
      wakeup()
    accepted
  }

  /**
   * Register any new connections that have been queued up. The number of connections processed
   * in each iteration is limited to ensure that traffic and connection close notifications of
   * existing channels are handled promptly.
   */
  private def configureNewConnections(): Unit = {
    var connectionsProcessed = 0
    while (connectionsProcessed < connectionQueueSize && !newConnections.isEmpty) {
      val channel = newConnections.poll()
      try {
        debug(s"Processor $id listening to new connection from ${channel.socket.getRemoteSocketAddress}")
        selector.register(connectionId(channel.socket), channel)
        connectionsProcessed += 1
      } catch {
        // We explicitly catch all exceptions and close the socket to avoid a socket leak.
        case e: Throwable =>
          val remoteAddress = channel.socket.getRemoteSocketAddress
          // need to close the channel here to avoid a socket leak.
          close(listenerName, channel)
          processException(s"Processor $id closed connection from $remoteAddress", e)
      }
    }
  }

  /**
   * Close the selector and all open connections
   */
  private def closeAll(): Unit = {
    while (!newConnections.isEmpty) {
      newConnections.poll().close()
    }
    selector.channels.forEach { channel =>
      close(channel.id)
    }
    selector.close()
    removeMetric(IdlePercentMetricName, Map(NetworkProcessorMetricTag -> id.toString))
  }

  // 'protected` to allow override for testing
  protected[network] def connectionId(socket: Socket): String = {
    val localHost = socket.getLocalAddress.getHostAddress
    val localPort = socket.getLocalPort
    val remoteHost = socket.getInetAddress.getHostAddress
    val remotePort = socket.getPort
    val connId = ConnectionId(localHost, localPort, remoteHost, remotePort, nextConnectionIndex).toString
    nextConnectionIndex = if (nextConnectionIndex == Int.MaxValue) 0 else nextConnectionIndex + 1
    connId
  }

  private[network] def enqueueResponse(response: RequestChannel.Response): Unit = {
    responseQueue.put(response)
    wakeup()
  }

  private def dequeueResponse(): RequestChannel.Response = {
    val response = responseQueue.poll()
    if (response != null)
      response.request.responseDequeueTimeNanos = Time.SYSTEM.nanoseconds
    response
  }

  private[network] def responseQueueSize = responseQueue.size

  // Only for testing
  private[network] def inflightResponseCount: Int = inflightResponses.size

  // Visible for testing
  // Only methods that are safe to call on a disconnected channel should be invoked on 'openOrClosingChannel'.
  private[network] def openOrClosingChannel(connectionId: String): Option[KafkaChannel] =
    Option(selector.channel(connectionId)).orElse(Option(selector.closingChannel(connectionId)))

  // Indicate the specified channel that the specified channel mute-related event has happened so that it can change its
  // mute state.
  private def handleChannelMuteEvent(connectionId: String, event: ChannelMuteEvent): Unit = {
    openOrClosingChannel(connectionId).foreach(c => c.handleChannelMuteEvent(event))
  }

  private def tryUnmuteChannel(connectionId: String) = {
    openOrClosingChannel(connectionId).foreach(c => selector.unmute(c.id))
  }

  /* For test usage */
  private[network] def channel(connectionId: String): Option[KafkaChannel] =
    Option(selector.channel(connectionId))

  /**
   * Wakeup the thread for selection.
   */
  override def wakeup() = selector.wakeup()

  override def initiateShutdown(): Unit = {
    super.initiateShutdown()
    removeMetric("IdlePercent", Map("networkProcessor" -> id.toString))
    metrics.removeMetric(expiredConnectionsKilledCountMetricName)
  }
}

/**
 * Interface for connection quota configuration. Connection quotas can be configured at the
 * broker, listener or IP level.
 */
sealed trait ConnectionQuotaEntity {
  def sensorName: String
  def metricName: String
  def sensorExpiration: Long
  def metricTags: Map[String, String]
}

object ConnectionQuotas {
  private val InactiveSensorExpirationTimeSeconds = TimeUnit.HOURS.toSeconds(1)
  private val ConnectionRateSensorName = "Connection-Accept-Rate"
  private val ConnectionRateMetricName = "connection-accept-rate"
  private val IpMetricTag = "ip"

  private case class ListenerQuotaEntity(listenerName: String) extends ConnectionQuotaEntity {
    override def sensorName: String = s"$ConnectionRateSensorName-$listenerName"
    override def sensorExpiration: Long = Long.MaxValue
    override def metricName: String = ConnectionRateMetricName
    override def metricTags: Map[String, String] = Map(ListenerMetricTag -> listenerName)
  }

  private case object BrokerQuotaEntity extends ConnectionQuotaEntity {
    override def sensorName: String = ConnectionRateSensorName
    override def sensorExpiration: Long = Long.MaxValue
    override def metricName: String = s"broker-$ConnectionRateMetricName"
    override def metricTags: Map[String, String] = Map.empty
  }

  private case class IpQuotaEntity(ip: InetAddress) extends ConnectionQuotaEntity {
    override def sensorName: String = s"$ConnectionRateSensorName-${ip.getHostAddress}"
    override def sensorExpiration: Long = InactiveSensorExpirationTimeSeconds
    override def metricName: String = ConnectionRateMetricName
    override def metricTags: Map[String, String] = Map(IpMetricTag -> ip.getHostAddress)
  }
}

class ConnectionQuotas(config: KafkaConfig, time: Time, metrics: Metrics) extends Logging with AutoCloseable {

  @volatile private var defaultMaxConnectionsPerIp: Int = config.maxConnectionsPerIp
  @volatile private var maxConnectionsPerIpOverrides = config.maxConnectionsPerIpOverrides.map { case (host, count) => (InetAddress.getByName(host), count) }
  @volatile private var brokerMaxConnections = config.maxConnections
  private val interBrokerListenerName = config.interBrokerListenerName
  private val counts = mutable.Map[InetAddress, Int]()

  // Listener counts and configs are synchronized on `counts`
  private val listenerCounts = mutable.Map[ListenerName, Int]()
  private[network] val maxConnectionsPerListener = mutable.Map[ListenerName, ListenerConnectionQuota]()
  @volatile private var totalCount = 0
  // updates to defaultConnectionRatePerIp or connectionRatePerIp must be synchronized on `counts`
  @volatile private var defaultConnectionRatePerIp = DynamicConfig.Ip.DefaultConnectionCreationRate
  private val connectionRatePerIp = new ConcurrentHashMap[InetAddress, Int]()
  // sensor that tracks broker-wide connection creation rate and limit (quota)
  private val brokerConnectionRateSensor = getOrCreateConnectionRateQuotaSensor(config.maxConnectionCreationRate, BrokerQuotaEntity)
  private val maxThrottleTimeMs = TimeUnit.SECONDS.toMillis(config.quotaWindowSizeSeconds.toLong)

  def inc(listenerName: ListenerName, address: InetAddress, acceptorBlockedPercentMeter: com.yammer.metrics.core.Meter): Unit = {
    counts.synchronized {
      waitForConnectionSlot(listenerName, acceptorBlockedPercentMeter)

      recordIpConnectionMaybeThrottle(listenerName, address)
      val count = counts.getOrElseUpdate(address, 0)
      counts.put(address, count + 1)
      totalCount += 1
      if (listenerCounts.contains(listenerName)) {
        listenerCounts.put(listenerName, listenerCounts(listenerName) + 1)
      }
      val max = maxConnectionsPerIpOverrides.getOrElse(address, defaultMaxConnectionsPerIp)
      if (count >= max)
        throw new TooManyConnectionsException(address, max)
    }
  }

  private[network] def updateMaxConnectionsPerIp(maxConnectionsPerIp: Int): Unit = {
    defaultMaxConnectionsPerIp = maxConnectionsPerIp
  }

  private[network] def updateMaxConnectionsPerIpOverride(overrideQuotas: Map[String, Int]): Unit = {
    maxConnectionsPerIpOverrides = overrideQuotas.map { case (host, count) => (InetAddress.getByName(host), count) }
  }

  private[network] def updateBrokerMaxConnections(maxConnections: Int): Unit = {
    counts.synchronized {
      brokerMaxConnections = maxConnections
      counts.notifyAll()
    }
  }

  private[network] def updateBrokerMaxConnectionRate(maxConnectionRate: Int): Unit = {
    // if there is a connection waiting on the rate throttle delay, we will let it wait the original delay even if
    // the rate limit increases, because it is just one connection per listener and the code is simpler that way
    updateConnectionRateQuota(maxConnectionRate, BrokerQuotaEntity)
  }

  /**
   * Update the connection rate quota for a given IP and updates quota configs for updated IPs.
   * If an IP is given, metric config will be updated only for the given IP, otherwise
   * all metric configs will be checked and updated if required.
   *
   * @param ip ip to update or default if None
   * @param maxConnectionRate new connection rate, or resets entity to default if None
   */
  def updateIpConnectionRateQuota(ip: Option[InetAddress], maxConnectionRate: Option[Int]): Unit = synchronized {
    def isIpConnectionRateMetric(metricName: MetricName) = {
      metricName.name == ConnectionRateMetricName &&
      metricName.group == MetricsGroup &&
      metricName.tags.containsKey(IpMetricTag)
    }

    def shouldUpdateQuota(metric: KafkaMetric, quotaLimit: Int) = {
      quotaLimit != metric.config.quota.bound
    }

    ip match {
      case Some(address) =>
        // synchronize on counts to ensure reading an IP connection rate quota and creating a quota config is atomic
        counts.synchronized {
          maxConnectionRate match {
            case Some(rate) =>
              info(s"Updating max connection rate override for $address to $rate")
              connectionRatePerIp.put(address, rate)
            case None =>
              info(s"Removing max connection rate override for $address")
              connectionRatePerIp.remove(address)
          }
        }
        updateConnectionRateQuota(connectionRateForIp(address), IpQuotaEntity(address))
      case None =>
        // synchronize on counts to ensure reading an IP connection rate quota and creating a quota config is atomic
        counts.synchronized {
          defaultConnectionRatePerIp = maxConnectionRate.getOrElse(DynamicConfig.Ip.DefaultConnectionCreationRate)
        }
        info(s"Updated default max IP connection rate to $defaultConnectionRatePerIp")
        metrics.metrics.forEach { (metricName, metric) =>
          if (isIpConnectionRateMetric(metricName)) {
            val quota = connectionRateForIp(InetAddress.getByName(metricName.tags.get(IpMetricTag)))
            if (shouldUpdateQuota(metric, quota)) {
              debug(s"Updating existing connection rate quota config for ${metricName.tags} to $quota")
              metric.config(rateQuotaMetricConfig(quota))
            }
          }
        }
    }
  }

  // Visible for testing
  def connectionRateForIp(ip: InetAddress): Int = {
    connectionRatePerIp.getOrDefault(ip, defaultConnectionRatePerIp)
  }

  private[network] def addListener(config: KafkaConfig, listenerName: ListenerName): Unit = {
    counts.synchronized {
      if (!maxConnectionsPerListener.contains(listenerName)) {
        val newListenerQuota = new ListenerConnectionQuota(counts, listenerName)
        maxConnectionsPerListener.put(listenerName, newListenerQuota)
        listenerCounts.put(listenerName, 0)
        config.addReconfigurable(newListenerQuota)
        newListenerQuota.configure(config.valuesWithPrefixOverride(listenerName.configPrefix))
      }
      counts.notifyAll()
    }
  }

  private[network] def removeListener(config: KafkaConfig, listenerName: ListenerName): Unit = {
    counts.synchronized {
      maxConnectionsPerListener.remove(listenerName).foreach { listenerQuota =>
        listenerCounts.remove(listenerName)
        // once listener is removed from maxConnectionsPerListener, no metrics will be recorded into listener's sensor
        // so it is safe to remove sensor here
        listenerQuota.close()
        counts.notifyAll() // wake up any waiting acceptors to close cleanly
        config.removeReconfigurable(listenerQuota)
      }
    }
  }

  def dec(listenerName: ListenerName, address: InetAddress): Unit = {
    counts.synchronized {
      val count = counts.getOrElse(address,
        throw new IllegalArgumentException(s"Attempted to decrease connection count for address with no connections, address: $address"))
      if (count == 1)
        counts.remove(address)
      else
        counts.put(address, count - 1)

      if (totalCount <= 0)
        error(s"Attempted to decrease total connection count for broker with no connections")
      totalCount -= 1

      if (maxConnectionsPerListener.contains(listenerName)) {
        val listenerCount = listenerCounts(listenerName)
        if (listenerCount == 0)
          error(s"Attempted to decrease connection count for listener $listenerName with no connections")
        else
          listenerCounts.put(listenerName, listenerCount - 1)
      }
      counts.notifyAll() // wake up any acceptors waiting to process a new connection since listener connection limit was reached
    }
  }

  def get(address: InetAddress): Int = counts.synchronized {
    counts.getOrElse(address, 0)
  }

  private def waitForConnectionSlot(listenerName: ListenerName,
                                    acceptorBlockedPercentMeter: com.yammer.metrics.core.Meter): Unit = {
    counts.synchronized {
      val startThrottleTimeMs = time.milliseconds
      val throttleTimeMs = math.max(recordConnectionAndGetThrottleTimeMs(listenerName, startThrottleTimeMs), 0)

      if (throttleTimeMs > 0 || !connectionSlotAvailable(listenerName)) {
        val startNs = time.nanoseconds
        val endThrottleTimeMs = startThrottleTimeMs + throttleTimeMs
        var remainingThrottleTimeMs = throttleTimeMs
        do {
          counts.wait(remainingThrottleTimeMs)
          remainingThrottleTimeMs = math.max(endThrottleTimeMs - time.milliseconds, 0)
        } while (remainingThrottleTimeMs > 0 || !connectionSlotAvailable(listenerName))
        acceptorBlockedPercentMeter.mark(time.nanoseconds - startNs)
      }
    }
  }

  // This is invoked in every poll iteration and we close one LRU connection in an iteration
  // if necessary
  def maxConnectionsExceeded(listenerName: ListenerName): Boolean = {
    totalCount > brokerMaxConnections && !protectedListener(listenerName)
  }

  private def connectionSlotAvailable(listenerName: ListenerName): Boolean = {
    if (listenerCounts(listenerName) >= maxListenerConnections(listenerName))
      false
    else if (protectedListener(listenerName))
      true
    else
      totalCount < brokerMaxConnections
  }

  private def protectedListener(listenerName: ListenerName): Boolean =
    interBrokerListenerName == listenerName && listenerCounts.size > 1

  private def maxListenerConnections(listenerName: ListenerName): Int =
    maxConnectionsPerListener.get(listenerName).map(_.maxConnections).getOrElse(Int.MaxValue)

  /**
   * Calculates the delay needed to bring the observed connection creation rate to listener-level limit or to broker-wide
   * limit, whichever the longest. The delay is capped to the quota window size defined by QuotaWindowSizeSecondsProp
   *
   * @param listenerName listener for which calculate the delay
   * @param timeMs current time in milliseconds
   * @return delay in milliseconds
   */
  private def recordConnectionAndGetThrottleTimeMs(listenerName: ListenerName, timeMs: Long): Long = {
    def recordAndGetListenerThrottleTime(minThrottleTimeMs: Int): Int = {
      maxConnectionsPerListener
        .get(listenerName)
        .map { listenerQuota =>
          val listenerThrottleTimeMs = recordAndGetThrottleTimeMs(listenerQuota.connectionRateSensor, timeMs)
          val throttleTimeMs = math.max(minThrottleTimeMs, listenerThrottleTimeMs)
          // record throttle time due to hitting connection rate quota
          if (throttleTimeMs > 0) {
            listenerQuota.connectionRateThrottleSensor.record(throttleTimeMs.toDouble, timeMs)
          }
          throttleTimeMs
        }
        .getOrElse(0)
    }

    if (protectedListener(listenerName)) {
      recordAndGetListenerThrottleTime(0)
    } else {
      val brokerThrottleTimeMs = recordAndGetThrottleTimeMs(brokerConnectionRateSensor, timeMs)
      recordAndGetListenerThrottleTime(brokerThrottleTimeMs)
    }
  }

  /**
   * To avoid over-recording listener/broker connection rate, we un-record a listener and broker connection
   * if the IP gets throttled.
   *
   * @param listenerName listener to un-record connection
   * @param timeMs current time in milliseconds
   */
  private def unrecordListenerConnection(listenerName: ListenerName, timeMs: Long): Unit = {
    if (!protectedListener(listenerName)) {
      brokerConnectionRateSensor.record(-1.0, timeMs, false)
    }
    maxConnectionsPerListener
      .get(listenerName)
      .foreach(_.connectionRateSensor.record(-1.0, timeMs, false))
  }

  /**
   * Calculates the delay needed to bring the observed connection creation rate to the IP limit.
   * If the connection would cause an IP quota violation, un-record the connection for both IP,
   * listener, and broker connection rate and throw a ConnectionThrottledException. Calls to
   * this function must be performed with the counts lock to ensure that reading the IP
   * connection rate quota and creating the sensor's metric config is atomic.
   *
   * @param listenerName listener to unrecord connection if throttled
   * @param address ip address to record connection
   */
  private def recordIpConnectionMaybeThrottle(listenerName: ListenerName, address: InetAddress): Unit = {
    val connectionRateQuota = connectionRateForIp(address)
    val quotaEnabled = connectionRateQuota != DynamicConfig.Ip.UnlimitedConnectionCreationRate
    if (quotaEnabled) {
      val sensor = getOrCreateConnectionRateQuotaSensor(connectionRateQuota, IpQuotaEntity(address))
      val timeMs = time.milliseconds
      val throttleMs = recordAndGetThrottleTimeMs(sensor, timeMs)
      if (throttleMs > 0) {
        trace(s"Throttling $address for $throttleMs ms")
        // unrecord the connection since we won't accept the connection
        sensor.record(-1.0, timeMs, false)
        unrecordListenerConnection(listenerName, timeMs)
        throw new ConnectionThrottledException(address, timeMs, throttleMs)
      }
    }
  }

  /**
   * Records a new connection into a given connection acceptance rate sensor 'sensor' and returns throttle time
   * in milliseconds if quota got violated
   * @param sensor sensor to record connection
   * @param timeMs current time in milliseconds
   * @return throttle time in milliseconds if quota got violated, otherwise 0
   */
  private def recordAndGetThrottleTimeMs(sensor: Sensor, timeMs: Long): Int = {
    try {
      sensor.record(1.0, timeMs)
      0
    } catch {
      case e: QuotaViolationException =>
        val throttleTimeMs = QuotaUtils.boundedThrottleTime(e, maxThrottleTimeMs, timeMs).toInt
        debug(s"Quota violated for sensor (${sensor.name}). Delay time: $throttleTimeMs ms")
        throttleTimeMs
    }
  }

  /**
   * Creates sensor for tracking the connection creation rate and corresponding connection rate quota for a given
   * listener or broker-wide, if listener is not provided.
   * @param quotaLimit connection creation rate quota
   * @param connectionQuotaEntity entity to create the sensor for
   */
  private def getOrCreateConnectionRateQuotaSensor(quotaLimit: Int, connectionQuotaEntity: ConnectionQuotaEntity): Sensor = {
    Option(metrics.getSensor(connectionQuotaEntity.sensorName)).getOrElse {
      val sensor = metrics.sensor(
        connectionQuotaEntity.sensorName,
        rateQuotaMetricConfig(quotaLimit),
        connectionQuotaEntity.sensorExpiration
      )
      sensor.add(connectionRateMetricName(connectionQuotaEntity), new Rate, null)
      sensor
    }
  }

  /**
   * Updates quota configuration for a given connection quota entity
   */
  private def updateConnectionRateQuota(quotaLimit: Int, connectionQuotaEntity: ConnectionQuotaEntity): Unit = {
    Option(metrics.metric(connectionRateMetricName(connectionQuotaEntity))).foreach { metric =>
      metric.config(rateQuotaMetricConfig(quotaLimit))
      info(s"Updated ${connectionQuotaEntity.metricName} max connection creation rate to $quotaLimit")
    }
  }

  private def connectionRateMetricName(connectionQuotaEntity: ConnectionQuotaEntity): MetricName = {
    metrics.metricName(
      connectionQuotaEntity.metricName,
      MetricsGroup,
      s"Tracking rate of accepting new connections (per second)",
      connectionQuotaEntity.metricTags.asJava)
  }

  private def rateQuotaMetricConfig(quotaLimit: Int): MetricConfig = {
    new MetricConfig()
      .timeWindow(config.quotaWindowSizeSeconds.toLong, TimeUnit.SECONDS)
      .samples(config.numQuotaSamples)
      .quota(new Quota(quotaLimit, true))
  }

  def close(): Unit = {
    metrics.removeSensor(brokerConnectionRateSensor.name)
    maxConnectionsPerListener.values.foreach(_.close())
  }

  class ListenerConnectionQuota(lock: Object, listener: ListenerName) extends ListenerReconfigurable with AutoCloseable {
    @volatile private var _maxConnections = Int.MaxValue
    private[network] val connectionRateSensor = getOrCreateConnectionRateQuotaSensor(Int.MaxValue, ListenerQuotaEntity(listener.value))
    private[network] val connectionRateThrottleSensor = createConnectionRateThrottleSensor()

    def maxConnections: Int = _maxConnections

    override def listenerName(): ListenerName = listener

    override def configure(configs: util.Map[String, _]): Unit = {
      _maxConnections = maxConnections(configs)
      updateConnectionRateQuota(maxConnectionCreationRate(configs), ListenerQuotaEntity(listener.value))
    }

    override def reconfigurableConfigs(): util.Set[String] = {
      SocketServer.ListenerReconfigurableConfigs.asJava
    }

    override def validateReconfiguration(configs: util.Map[String, _]): Unit = {
      val value = maxConnections(configs)
      if (value <= 0)
        throw new ConfigException(s"Invalid ${KafkaConfig.MaxConnectionsProp} $value")

      val rate = maxConnectionCreationRate(configs)
      if (rate <= 0)
        throw new ConfigException(s"Invalid ${KafkaConfig.MaxConnectionCreationRateProp} $rate")
    }

    override def reconfigure(configs: util.Map[String, _]): Unit = {
      lock.synchronized {
        _maxConnections = maxConnections(configs)
        updateConnectionRateQuota(maxConnectionCreationRate(configs), ListenerQuotaEntity(listener.value))
        lock.notifyAll()
      }
    }

    def close(): Unit = {
      metrics.removeSensor(connectionRateSensor.name)
      metrics.removeSensor(connectionRateThrottleSensor.name)
    }

    private def maxConnections(configs: util.Map[String, _]): Int = {
      Option(configs.get(KafkaConfig.MaxConnectionsProp)).map(_.toString.toInt).getOrElse(Int.MaxValue)
    }

    private def maxConnectionCreationRate(configs: util.Map[String, _]): Int = {
      Option(configs.get(KafkaConfig.MaxConnectionCreationRateProp)).map(_.toString.toInt).getOrElse(Int.MaxValue)
    }

    /**
     * Creates sensor for tracking the average throttle time on this listener due to hitting connection rate quota.
     * The average is out of all throttle times > 0, which is consistent with the bandwidth and request quota throttle
     * time metrics.
     */
    private def createConnectionRateThrottleSensor(): Sensor = {
      val sensor = metrics.sensor(s"ConnectionRateThrottleTime-${listener.value}")
      val metricName = metrics.metricName("connection-accept-throttle-time",
        MetricsGroup,
        "Tracking average throttle-time, out of non-zero throttle times, per listener",
        Map(ListenerMetricTag -> listener.value).asJava)
      sensor.add(metricName, new Avg)
      sensor
    }
  }
}

class TooManyConnectionsException(val ip: InetAddress, val count: Int) extends KafkaException(s"Too many connections from $ip (maximum = $count)")

class ConnectionThrottledException(val ip: InetAddress, val startThrottleTimeMs: Long, val throttleTimeMs: Long)
  extends KafkaException(s"$ip throttled for $throttleTimeMs")<|MERGE_RESOLUTION|>--- conflicted
+++ resolved
@@ -129,14 +129,8 @@
               controlPlaneListener: Option[EndPoint] = config.controlPlaneListener,
               dataPlaneListeners: Seq[EndPoint] = config.dataPlaneListeners): Unit = {
     this.synchronized {
-<<<<<<< HEAD
-      connectionQuotas = new ConnectionQuotas(config, time, metrics)
       createControlPlaneAcceptorAndProcessor(controlPlaneListener)
       createDataPlaneAcceptorsAndProcessors(config.numNetworkThreads, dataPlaneListeners)
-=======
-      createControlPlaneAcceptorAndProcessor(config.controlPlaneListener)
-      createDataPlaneAcceptorsAndProcessors(config.numNetworkThreads, config.dataPlaneListeners)
->>>>>>> 0a4c4daa
       if (startProcessingRequests) {
         this.startProcessingRequests()
       }
@@ -293,12 +287,7 @@
   private def createAcceptor(endPoint: EndPoint, metricPrefix: String) : Acceptor = {
     val sendBufferSize = config.socketSendBufferBytes
     val recvBufferSize = config.socketReceiveBufferBytes
-<<<<<<< HEAD
-    new Acceptor(endPoint, sendBufferSize, recvBufferSize, nodeId, connectionQuotas, metricPrefix)
-=======
-    val brokerId = config.brokerId
-    new Acceptor(endPoint, sendBufferSize, recvBufferSize, brokerId, connectionQuotas, metricPrefix, time)
->>>>>>> 0a4c4daa
+    new Acceptor(endPoint, sendBufferSize, recvBufferSize, nodeId, connectionQuotas, metricPrefix, time)
   }
 
   private def addDataPlaneProcessors(acceptor: Acceptor, endpoint: EndPoint, newProcessorsPerListener: Int): Unit = {
